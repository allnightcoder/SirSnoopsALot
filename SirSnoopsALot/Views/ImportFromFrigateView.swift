--- conflicted
+++ resolved
@@ -497,15 +497,10 @@
 
     private func connectToFrigate() {
         // Parse the Frigate URL
-<<<<<<< HEAD
         guard let (host, explicitPort, explicitHTTPS) = parseFrigateUrl(frigateUrl) else {
-            importer.errorMessage = "Invalid Frigate URL. Please enter a hostname or URL like 'frigate.example.com' or 'http://192.168.1.100:5000'"
-=======
-        guard let (host, port, useHTTPS) = parseFrigateUrl(frigateUrl) else {
             withAnimation {
-                importer.errorMessage = "Invalid Frigate URL. Please enter a valid URL like http://192.168.1.100:5000 or https://frigate.example.com"
-            }
->>>>>>> 09225a71
+                importer.errorMessage = "Invalid Frigate URL. Please enter a hostname or URL like 'frigate.example.com' or 'http://192.168.1.100:5000'"
+            }
             return
         }
 
